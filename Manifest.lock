--- conflicted
+++ resolved
@@ -199,7 +199,7 @@
   - GRKOpenSSLFramework (from `https://github.com/signalapp/GRKOpenSSLFramework`)
   - HKDFKit (from `https://github.com/signalapp/HKDFKit.git`)
   - HKDFKit/Tests (from `https://github.com/signalapp/HKDFKit.git`)
-  - Mantle (from `https://github.com/signalapp/Mantle`, branch `signal-master`)
+  - Mantle
   - PureLayout
   - Reachability
   - SignalCoreKit (from `https://github.com/signalapp/SignalCoreKit.git`)
@@ -220,6 +220,7 @@
     - AFNetworking
     - CocoaLumberjack
     - libPhoneNumber-iOS
+    - Mantle
     - PromiseKit
     - PureLayout
     - Reachability
@@ -238,9 +239,6 @@
     :git: https://github.com/signalapp/GRKOpenSSLFramework
   HKDFKit:
     :git: https://github.com/signalapp/HKDFKit.git
-  Mantle:
-    :branch: signal-master
-    :git: https://github.com/signalapp/Mantle
   SignalCoreKit:
     :git: https://github.com/signalapp/SignalCoreKit.git
   SignalMetadataKit:
@@ -272,11 +270,8 @@
   HKDFKit:
     :commit: 3e0c2371d125f2d3db26daa498d5d436961b1795
     :git: https://github.com/signalapp/HKDFKit.git
-  Mantle:
-    :commit: 9599b1d9796280c97cb2f786f34984fc98a3b6ef
-    :git: https://github.com/signalapp/Mantle
   SignalCoreKit:
-    :commit: 2bf143469ab82fb35379fe9f5085450edefb2a2a
+    :commit: a84ec7ed6c13b079a7e03cb09c79b5452086d1e7
     :git: https://github.com/signalapp/SignalCoreKit.git
   SignalMetadataKit:
     :commit: 56f28fc3a6e35d548d034ef7d0009f233ca0aa62
@@ -318,10 +313,6 @@
   YYImage: 1e1b62a9997399593e4b9c4ecfbbabbf1d3f3b54
   ZXingObjC: 512b34b9b6920e8ef0461a4159d0814c5e48c28a
 
-<<<<<<< HEAD
-PODFILE CHECKSUM: 5c0b63b106dcb0f2f6dcce6f03ac8b9a62667426
-=======
-PODFILE CHECKSUM: 1d3c7b17e2ff7bab54e3551c74559c26d95d9b06
->>>>>>> c72da465
+PODFILE CHECKSUM: b7abd87b29dd52ad584a81214cbf119100192fc6
 
 COCOAPODS: 1.5.3